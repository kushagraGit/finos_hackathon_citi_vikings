--- conflicted
+++ resolved
@@ -1,93 +1,87 @@
-const express = require("express");
-const env = require("./config/environment");
-<<<<<<< HEAD
-const dbOrchestrator = require("./db/DatabaseOrchestrator");
-=======
-const cors = require("cors");
-const { connectMongoDB } = require("./database/mongo");
-const { createInitialUser } = require("./seeds/createUser");
-const { createInitialApplications } = require("./seeds/createApplication");
->>>>>>> 61641715
-const userRoutes = require("./routes/user");
-const healthRoutes = require("./routes/health");
-const applicationRoutes = require("./routes/application");
-const { errorHandler, notFound } = require("./middleware/errorMiddleware");
-const { createInitialUser } = require("./seeds/createUser");
-const { createInitialApplications } = require("./seeds/createApplication");
-
-const app = express();
-
-// CORS configuration
-const corsOptions = {
-  origin: env.isDevelopment() 
-    ? ['http://localhost:3000', 'http://localhost:3001'] // Development origins
-    : ['https://yourdomain.com'], // Production origins
-  methods: ['GET', 'POST', 'PUT', 'DELETE', 'PATCH', 'OPTIONS'],
-  allowedHeaders: ['Content-Type', 'Authorization'],
-  credentials: true,
-  maxAge: 86400 // 24 hours
-};
-
-// Apply CORS before other middleware
-app.use(cors(corsOptions));
-
-// Middleware
-app.use(express.json());
-
-// Import Swagger setup (after middleware)
-require("./config/swagger")(app);
-
-// Routes
-app.use("/v1", healthRoutes);
-app.use("/v1", userRoutes);
-app.use("/api", applicationRoutes);
-
-app.use(errorHandler);
-app.use(notFound);
-
-const startServer = async () => {
-  try {
-    // Connect to the database using the orchestrator
-    const dbInstance = dbOrchestrator.getInstance();
-    await dbInstance.connect();
-    console.log(`Connected to ${env.DB_TYPE} database in ${env.NODE_ENV} mode`);
-
-    // Initialize data in development
-    if (env.isDevelopment()) {
-      console.log("Initializing development data...");
-      await Promise.all([
-        createInitialUser().then(() => console.log("Users initialized")),
-        createInitialApplications().then(() =>
-          console.log("Applications initialized")
-        ),
-      ]);
-    }
-
-    // Start server
-    app.listen(env.PORT, () => {
-      console.log(
-        `Server is running on port ${env.PORT} in ${env.NODE_ENV} mode`
-      );
-    });
-  } catch (error) {
-    console.error("Failed to start server:", error);
-    process.exit(1);
-  }
-};
-
-// Graceful shutdown
-process.on("SIGINT", async () => {
-  console.log("SIGINT received: closing HTTP server");
-  const dbInstance = dbOrchestrator.getInstance();
-  await dbInstance.disconnect();
-  process.exit(0);
-});
-
-process.on("SIGTERM", async () => {
-  console.log("SIGTERM received: closing HTTP server");
-  const dbInstance = dbOrchestrator.getInstance();
-  await dbInstance.disconnect();
-  process.exit(0);
-});
-
-startServer();
+const express = require("express");
+const env = require("./config/environment");
+const dbOrchestrator = require("./db/DatabaseOrchestrator");
+const cors = require("cors");
+const userRoutes = require("./routes/user");
+const healthRoutes = require("./routes/health");
+const applicationRoutes = require("./routes/application");
+const { errorHandler, notFound } = require("./middleware/errorMiddleware");
+const { createInitialUser } = require("./seeds/createUser");
+const { createInitialApplications } = require("./seeds/createApplication");
+
+const app = express();
+
+// CORS configuration
+const corsOptions = {
+  origin: env.isDevelopment()
+    ? ["http://localhost:3000", "http://localhost:3001"] // Development origins
+    : ["https://yourdomain.com"], // Production origins
+  methods: ["GET", "POST", "PUT", "DELETE", "PATCH", "OPTIONS"],
+  allowedHeaders: ["Content-Type", "Authorization"],
+  credentials: true,
+  maxAge: 86400, // 24 hours
+};
+
+// Apply CORS before other middleware
+app.use(cors(corsOptions));
+
+// Middleware
+app.use(express.json());
+
+// Import Swagger setup (after middleware)
+require("./config/swagger")(app);
+
+// Routes
+app.use("/v1", healthRoutes);
+app.use("/v1", userRoutes);
+app.use("/api", applicationRoutes);
+
+app.use(errorHandler);
+app.use(notFound);
+
+const startServer = async () => {
+  try {
+    // Connect to the database using the orchestrator
+    const dbInstance = dbOrchestrator.getInstance();
+    await dbInstance.connect();
+    console.log(`Connected to ${env.DB_TYPE} database in ${env.NODE_ENV} mode`);
+
+    // Initialize data in development
+    if (env.isDevelopment()) {
+      console.log("Initializing development data...");
+      await Promise.all([
+        createInitialUser().then(() => console.log("Users initialized")),
+        createInitialApplications().then(() =>
+          console.log("Applications initialized")
+        ),
+      ]);
+    }
+
+    // Start server
+    app.listen(env.PORT, () => {
+      console.log(
+        `Server is running on port ${env.PORT} in ${env.NODE_ENV} mode`
+      );
+    });
+  } catch (error) {
+    console.error("Failed to start server:", error);
+    process.exit(1);
+  }
+};
+
+// Graceful shutdown
+process.on("SIGINT", async () => {
+  console.log("SIGINT received: closing HTTP server");
+  const dbInstance = dbOrchestrator.getInstance();
+  await dbInstance.disconnect();
+  process.exit(0);
+});
+
+process.on("SIGTERM", async () => {
+  console.log("SIGTERM received: closing HTTP server");
+  const dbInstance = dbOrchestrator.getInstance();
+  await dbInstance.disconnect();
+  process.exit(0);
+});
+
+startServer();