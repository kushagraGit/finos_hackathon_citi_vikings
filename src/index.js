const express = require("express");
const env = require("./config/environment");
const dbOrchestrator = require("./db/DatabaseOrchestrator");
const cors = require("cors");
const userRoutes = require("./routes/user");
const healthRoutes = require("./routes/health");
const applicationRoutes = require("./routes/application");
const { errorHandler, notFound } = require("./middleware/errorMiddleware");
const { createInitialUser } = require("./seeds/createUser");
const { createInitialApplications } = require("./seeds/createApplication");

const app = express();
const path = require('path');
const expressLayouts = require('express-ejs-layouts');
const frontendRouter = require('./frontend/public/router/indexrouter')

// View engine setup
app.set('views', path.join(__dirname, 'frontend/views'));
app.set('view engine', 'ejs');
app.use(expressLayouts);

// CORS configuration
const corsOptions = {
  origin: env.isDevelopment()
    ? ["http://localhost:3000", "http://localhost:3001"] // Development origins
    : ["https://yourdomain.com"], // Production origins
  methods: ["GET", "POST", "PUT", "DELETE", "PATCH", "OPTIONS"],
  allowedHeaders: ["Content-Type", "Authorization"],
  credentials: true,
  maxAge: 86400, // 24 hours
};

// Apply CORS before other middleware
app.use(cors(corsOptions));

// Middleware
app.use(express.json());
app.use(express.static(path.join(__dirname, 'frontend/public')));

// Import Swagger setup (after middleware)
require("./config/swagger")(app);

// Routes
app.use("/v1", healthRoutes);
app.use("/v1", userRoutes);
app.use("/api", applicationRoutes);
app.use("/", frontendRouter);

app.use(errorHandler);
app.use(notFound);

const startServer = async () => {
  try {
    // Connect to the database using the orchestrator
    const dbInstance = dbOrchestrator.getInstance();
    await dbInstance.connect();
    console.log(`Connected to ${env.DB_TYPE} database in ${env.NODE_ENV} mode`);

    // Initialize data in development
    if (env.isDevelopment()) {
      console.log("Initializing development data...");
      await Promise.all([
        createInitialUser().then(() => console.log("Users initialized")),
        createInitialApplications().then(() =>
          console.log("Applications initialized")
        ),
      ]);
    }

    // Start server
    app.listen(env.PORT, () => {
      console.log(
        `Server is running on port ${env.PORT} in ${env.NODE_ENV} mode`
      );
    });
  } catch (error) {
    console.error("Failed to start server:", error);
    process.exit(1);
  }
};

<<<<<<< HEAD
startServer();

console.log('Views directory:', app.get('views'));

=======
// Graceful shutdown
process.on("SIGINT", async () => {
  console.log("SIGINT received: closing HTTP server");
  const dbInstance = dbOrchestrator.getInstance();
  await dbInstance.disconnect();
  process.exit(0);
});

process.on("SIGTERM", async () => {
  console.log("SIGTERM received: closing HTTP server");
  const dbInstance = dbOrchestrator.getInstance();
  await dbInstance.disconnect();
  process.exit(0);
});

startServer();

>>>>>>> a1408bd5
<|MERGE_RESOLUTION|>--- conflicted
+++ resolved
@@ -1,105 +1,99 @@
-const express = require("express");
-const env = require("./config/environment");
-const dbOrchestrator = require("./db/DatabaseOrchestrator");
-const cors = require("cors");
-const userRoutes = require("./routes/user");
-const healthRoutes = require("./routes/health");
-const applicationRoutes = require("./routes/application");
-const { errorHandler, notFound } = require("./middleware/errorMiddleware");
-const { createInitialUser } = require("./seeds/createUser");
-const { createInitialApplications } = require("./seeds/createApplication");
-
-const app = express();
-const path = require('path');
-const expressLayouts = require('express-ejs-layouts');
-const frontendRouter = require('./frontend/public/router/indexrouter')
-
-// View engine setup
-app.set('views', path.join(__dirname, 'frontend/views'));
-app.set('view engine', 'ejs');
-app.use(expressLayouts);
-
-// CORS configuration
-const corsOptions = {
-  origin: env.isDevelopment()
-    ? ["http://localhost:3000", "http://localhost:3001"] // Development origins
-    : ["https://yourdomain.com"], // Production origins
-  methods: ["GET", "POST", "PUT", "DELETE", "PATCH", "OPTIONS"],
-  allowedHeaders: ["Content-Type", "Authorization"],
-  credentials: true,
-  maxAge: 86400, // 24 hours
-};
-
-// Apply CORS before other middleware
-app.use(cors(corsOptions));
-
-// Middleware
-app.use(express.json());
-app.use(express.static(path.join(__dirname, 'frontend/public')));
-
-// Import Swagger setup (after middleware)
-require("./config/swagger")(app);
-
-// Routes
-app.use("/v1", healthRoutes);
-app.use("/v1", userRoutes);
-app.use("/api", applicationRoutes);
-app.use("/", frontendRouter);
-
-app.use(errorHandler);
-app.use(notFound);
-
-const startServer = async () => {
-  try {
-    // Connect to the database using the orchestrator
-    const dbInstance = dbOrchestrator.getInstance();
-    await dbInstance.connect();
-    console.log(`Connected to ${env.DB_TYPE} database in ${env.NODE_ENV} mode`);
-
-    // Initialize data in development
-    if (env.isDevelopment()) {
-      console.log("Initializing development data...");
-      await Promise.all([
-        createInitialUser().then(() => console.log("Users initialized")),
-        createInitialApplications().then(() =>
-          console.log("Applications initialized")
-        ),
-      ]);
-    }
-
-    // Start server
-    app.listen(env.PORT, () => {
-      console.log(
-        `Server is running on port ${env.PORT} in ${env.NODE_ENV} mode`
-      );
-    });
-  } catch (error) {
-    console.error("Failed to start server:", error);
-    process.exit(1);
-  }
-};
-
-<<<<<<< HEAD
-startServer();
-
-console.log('Views directory:', app.get('views'));
-
-=======
-// Graceful shutdown
-process.on("SIGINT", async () => {
-  console.log("SIGINT received: closing HTTP server");
-  const dbInstance = dbOrchestrator.getInstance();
-  await dbInstance.disconnect();
-  process.exit(0);
-});
-
-process.on("SIGTERM", async () => {
-  console.log("SIGTERM received: closing HTTP server");
-  const dbInstance = dbOrchestrator.getInstance();
-  await dbInstance.disconnect();
-  process.exit(0);
-});
-
-startServer();
-
->>>>>>> a1408bd5
+const express = require("express");
+const env = require("./config/environment");
+const dbOrchestrator = require("./db/DatabaseOrchestrator");
+const cors = require("cors");
+const userRoutes = require("./routes/user");
+const healthRoutes = require("./routes/health");
+const applicationRoutes = require("./routes/application");
+const { errorHandler, notFound } = require("./middleware/errorMiddleware");
+const { createInitialUser } = require("./seeds/createUser");
+const { createInitialApplications } = require("./seeds/createApplication");
+
+const app = express();
+const path = require('path');
+const expressLayouts = require('express-ejs-layouts');
+const frontendRouter = require('./frontend/public/router/indexrouter')
+
+// View engine setup
+app.set('views', path.join(__dirname, 'frontend/views'));
+app.set('view engine', 'ejs');
+app.use(expressLayouts);
+
+// CORS configuration
+const corsOptions = {
+  origin: env.isDevelopment()
+    ? ["http://localhost:3000", "http://localhost:3001"] // Development origins
+    : ["https://yourdomain.com"], // Production origins
+  methods: ["GET", "POST", "PUT", "DELETE", "PATCH", "OPTIONS"],
+  allowedHeaders: ["Content-Type", "Authorization"],
+  credentials: true,
+  maxAge: 86400, // 24 hours
+};
+
+// Apply CORS before other middleware
+app.use(cors(corsOptions));
+
+// Middleware
+app.use(express.json());
+app.use(express.static(path.join(__dirname, 'frontend/public')));
+
+// Import Swagger setup (after middleware)
+require("./config/swagger")(app);
+
+// Routes
+app.use("/v1", healthRoutes);
+app.use("/v1", userRoutes);
+app.use("/api", applicationRoutes);
+app.use("/", frontendRouter);
+
+app.use(errorHandler);
+app.use(notFound);
+
+const startServer = async () => {
+  try {
+    // Connect to the database using the orchestrator
+    const dbInstance = dbOrchestrator.getInstance();
+    await dbInstance.connect();
+    console.log(`Connected to ${env.DB_TYPE} database in ${env.NODE_ENV} mode`);
+
+    // Initialize data in development
+    if (env.isDevelopment()) {
+      console.log("Initializing development data...");
+      await Promise.all([
+        createInitialUser().then(() => console.log("Users initialized")),
+        createInitialApplications().then(() =>
+          console.log("Applications initialized")
+        ),
+      ]);
+    }
+
+    // Start server
+    app.listen(env.PORT, () => {
+      console.log(
+        `Server is running on port ${env.PORT} in ${env.NODE_ENV} mode`
+      );
+    });
+  } catch (error) {
+    console.error("Failed to start server:", error);
+    process.exit(1);
+  }
+};
+
+// Graceful shutdown
+process.on("SIGINT", async () => {
+  console.log("SIGINT received: closing HTTP server");
+  const dbInstance = dbOrchestrator.getInstance();
+  await dbInstance.disconnect();
+  process.exit(0);
+});
+
+process.on("SIGTERM", async () => {
+  console.log("SIGTERM received: closing HTTP server");
+  const dbInstance = dbOrchestrator.getInstance();
+  await dbInstance.disconnect();
+  process.exit(0);
+});
+
+startServer();
+
+console.log('Views directory:', app.get('views'));