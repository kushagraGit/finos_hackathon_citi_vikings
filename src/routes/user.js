const express = require("express");
const router = express.Router();
<<<<<<< HEAD
const User = require("../models/user");
const { createInitialUser } = require("../seeds/createUser");
=======
const User = require("../models/userModel");
const bcrypt = require('bcryptjs');
>>>>>>> 2f2206e6

/**
 * @swagger
 * /v1/users:
 *   post:
 *     summary: Create a new user
 *     tags: [Users]
 *     requestBody:
 *       required: true
 *       content:
 *         application/json:
 *           schema:
 *             $ref: '#/components/schemas/User'
 *     responses:
 *       201:
 *         description: User created successfully
 *       409:
 *         description: User already exists
 *       400:
 *         description: Invalid input data
 */
router.post("/users", async (req, res) => {
  try {
    // Check if user already exists
    const existingUser = await User.findOne({ email: req.body.email });
    if (existingUser) {
      return res
        .status(409)
        .send({ error: "User with this email already exists" });
    }

    const user = new User(req.body);
    const savedUser = await user.save();
<<<<<<< HEAD
    res.status(201).send({
      message: "User created successfully",
      user: savedUser,
    });
  } catch (error) {
    res.status(400).send({
      error: "Failed to create user",
      details: error.message,
=======
    res.status(201).send(savedUser);
  } catch (error) {
    res.status(400).send({ error: error.message });
  }
});

// Create initial admin user (for testing/seeding)
router.post("/users/seed", async (req, res) => {
  console.log("I am seeding the user");
  try {
    if (!User || !User.prototype.save) {
      console.error("User model not properly imported");
      return res.status(500).send({ error: "User model not properly configured" });
    }

    const {name,email,password,age} = req.body;

    if (!name || !email || !password) {
      return res.status(400).send({ error: "Required fields are missing" });
    }

    const user = new User({
      name,
      email,
      password,
      age
    });

    const savedUser = await user.save();
    
    if (!savedUser) {
      return res.status(400).send({ error: "Failed to save user" });
    }
    
    res.status(201).send(savedUser);
  } catch (error) {
    console.error("Error seeding user:", error);
    res.status(400).send({ 
      error: error.message || "Failed to create user"
>>>>>>> 2f2206e6
    });
  }
});

/**
 * @swagger
 * /v1/users:
 *   get:
 *     summary: Retrieve all users
 *     tags: [Users]
 *     responses:
 *       200:
 *         description: List of users
 *         content:
 *           application/json:
 *             schema:
 *               type: object
 *               properties:
 *                 count:
 *                   type: integer
 *                 users:
 *                   type: array
 *                   items:
 *                     $ref: '#/components/schemas/User'
 */
router.get("/users", async (req, res) => {
  try {
    const users = await User.find({}).select("-password");
    res.status(200).send({
      count: users.length,
      users,
    });
  } catch (error) {
    res.status(500).send({
      error: "Failed to fetch users",
      details: error.message,
    });
  }
});

/**
 * @swagger
 * /v1/users/{email}:
 *   get:
 *     summary: Get user by email
 *     tags: [Users]
 *     parameters:
 *       - in: path
 *         name: email
 *         required: true
 *         schema:
 *           type: string
 *     responses:
 *       200:
 *         description: User found
 *         content:
 *           application/json:
 *             schema:
 *               $ref: '#/components/schemas/User'
 *       404:
 *         description: User not found
 */
router.get("/users/:email", async (req, res) => {
  try {
    const user = await User.findOne({ email: req.params.email }).select(
      "-password"
    );
    if (!user) {
      return res.status(404).send({ error: "User not found" });
    }
    res.status(200).send(user);
  } catch (error) {
    res.status(500).send({
      error: "Failed to fetch user",
      details: error.message,
    });
  }
});

/**
 * @swagger
 * /v1/users/{email}:
 *   patch:
 *     summary: Update user by email
 *     tags: [Users]
 *     parameters:
 *       - in: path
 *         name: email
 *         required: true
 *         schema:
 *           type: string
 *     requestBody:
 *       content:
 *         application/json:
 *           schema:
 *             type: object
 *             properties:
 *               name:
 *                 type: string
 *               password:
 *                 type: string
 *               age:
 *                 type: number
 *     responses:
 *       200:
 *         description: User updated successfully
 *       404:
 *         description: User not found
 */
router.patch("/users/:email", async (req, res) => {
  const updates = Object.keys(req.body);
  const allowedUpdates = ["name", "password", "age"];
  const isValidOperation = updates.every((update) =>
    allowedUpdates.includes(update)
  );

  if (!isValidOperation) {
    return res.status(400).send({
      error: "Invalid updates",
      allowedUpdates,
    });
  }

  try {
    const user = await User.findOne({ email: req.params.email });
    if (!user) {
      return res.status(404).send({ error: "User not found" });
    }

    updates.forEach((update) => (user[update] = req.body[update]));
    await user.save();

    // Return user without password
    const userResponse = user.toObject();
    delete userResponse.password;

    res.status(200).send({
      message: "User updated successfully",
      user: userResponse,
    });
  } catch (error) {
    res.status(400).send({
      error: "Failed to update user",
      details: error.message,
    });
  }
});

/**
 * @swagger
 * /v1/users/{email}:
 *   delete:
 *     summary: Delete user by email
 *     tags: [Users]
 *     parameters:
 *       - in: path
 *         name: email
 *         required: true
 *         schema:
 *           type: string
 *     responses:
 *       200:
 *         description: User deleted successfully
 *       404:
 *         description: User not found
 */
router.delete("/users/:email", async (req, res) => {
  try {
    const user = await User.findOneAndDelete({ email: req.params.email });
    if (!user) {
      return res.status(404).send({ error: "User not found" });
    }
    res.status(200).send({
      message: "User deleted successfully",
      user: {
        name: user.name,
        email: user.email,
        age: user.age,
      },
    });
  } catch (error) {
    res.status(500).send({
      error: "Failed to delete user",
      details: error.message,
    });
  }
});

/**
 * @swagger
 * /v1/users/initialize:
 *   post:
 *     summary: Initialize users (Development only)
 *     tags: [Users]
 *     responses:
 *       201:
 *         description: Users initialized successfully
 *       403:
 *         description: Not available in production
 */
router.post("/users/initialize", async (req, res) => {
  try {
    if (process.env.NODE_ENV === "production") {
      return res.status(403).send({
        error: "This endpoint is not available in production",
      });
    }

    await createInitialUser();

    res.status(201).send({
      message: "Users initialized successfully",
    });
  } catch (error) {
    res.status(400).send({
      error: "Failed to initialize users",
      details: error.message,
    });
  }
});

module.exports = router;<|MERGE_RESOLUTION|>--- conflicted
+++ resolved
@@ -1,12 +1,8 @@
 const express = require("express");
 const router = express.Router();
-<<<<<<< HEAD
 const User = require("../models/user");
 const { createInitialUser } = require("../seeds/createUser");
-=======
-const User = require("../models/userModel");
 const bcrypt = require('bcryptjs');
->>>>>>> 2f2206e6
 
 /**
  * @swagger
@@ -40,16 +36,6 @@
 
     const user = new User(req.body);
     const savedUser = await user.save();
-<<<<<<< HEAD
-    res.status(201).send({
-      message: "User created successfully",
-      user: savedUser,
-    });
-  } catch (error) {
-    res.status(400).send({
-      error: "Failed to create user",
-      details: error.message,
-=======
     res.status(201).send(savedUser);
   } catch (error) {
     res.status(400).send({ error: error.message });
@@ -89,7 +75,6 @@
     console.error("Error seeding user:", error);
     res.status(400).send({ 
       error: error.message || "Failed to create user"
->>>>>>> 2f2206e6
     });
   }
 });
